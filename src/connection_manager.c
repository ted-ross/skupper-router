--- conflicted
+++ resolved
@@ -139,19 +139,12 @@
     bool depAllowUnsecured  = qd_entity_opt_bool(entity, "allowUnsecured", !requireSsl); CHECK();
 
     memset(config, 0, sizeof(*config));
-<<<<<<< HEAD
     config->host                 = qd_entity_get_string(entity, "addr"); CHECK();
     config->port                 = qd_entity_get_string(entity, "port"); CHECK();
+    config->name                 = qd_entity_opt_string(entity, "name", 0); CHECK();
     config->role                 = qd_entity_get_string(entity, "role"); CHECK();
     config->protocol_family      = qd_entity_opt_string(entity, "protocolFamily", 0); CHECK();
     config->max_frame_size       = qd_entity_get_long(entity, "maxFrameSize"); CHECK();
-=======
-    config->host            = qd_entity_get_string(entity, "addr"); CHECK();
-    config->port            = qd_entity_get_string(entity, "port"); CHECK();
-    config->name            = qd_entity_opt_string(entity, "name", 0); CHECK();
-    config->role            = qd_entity_get_string(entity, "role"); CHECK();
-    config->max_frame_size  = qd_entity_get_long(entity, "maxFrameSize"); CHECK();
->>>>>>> 620d779a
     config->idle_timeout_seconds = qd_entity_get_long(entity, "idleTimeoutSeconds"); CHECK();
     config->sasl_username        = qd_entity_opt_string(entity, "saslUsername", 0); CHECK();
     config->sasl_password        = qd_entity_opt_string(entity, "saslPassword", 0); CHECK();
@@ -207,14 +200,10 @@
     }
     DEQ_ITEM_INIT(cl);
     DEQ_INSERT_TAIL(cm->config_listeners, cl);
-<<<<<<< HEAD
     qd_log(cm->log_source, QD_LOG_INFO, "Configured Listener: %s:%s proto=%s role=%s",
            cl->configuration.host, cl->configuration.port,
            cl->configuration.protocol_family ? cl->configuration.protocol_family : "any",
            cl->configuration.role);
-=======
-    qd_log(cm->log_source, QD_LOG_INFO, "Configured Listener: %s:%s role=%s",
-           cl->configuration.host, cl->configuration.port, cl->configuration.role);
 
     return cl;
 }
@@ -223,7 +212,6 @@
 qd_error_t qd_entity_refresh_listener(qd_entity_t* entity, void *impl)
 {
     return QD_ERROR_NONE;
->>>>>>> 620d779a
 }
 
 
@@ -238,36 +226,20 @@
     qd_error_clear();
     qd_connection_manager_t *cm = qd->connection_manager;
     qd_config_connector_t *cc = NEW(qd_config_connector_t);
-    memset(cc, 0, sizeof(*cc));
+    ZERO(cc);
+
     cc->is_connector = true;
-<<<<<<< HEAD
-    if (load_server_config(qd, &cc->configuration, entity))
-        return qd_error_code();
-    DEQ_ITEM_INIT(cc);
-    if (strcmp(cc->configuration.role, "on-demand") == 0) {
-        cc->connector_name = qd_entity_get_string(entity, "name"); QD_ERROR_RET();
-        DEQ_INSERT_TAIL(cm->on_demand_connectors, cc);
-        qd_log(cm->log_source, QD_LOG_INFO, "Configured on-demand connector: %s:%s name=%s",
-               cc->configuration.host, cc->configuration.port, cc->connector_name);
-    } else {
-        DEQ_INSERT_TAIL(cm->config_connectors, cc);
-        qd_log(cm->log_source, QD_LOG_INFO, "Configured Connector: %s:%s proto=%s role=%s",
-               cc->configuration.host, cc->configuration.port,
-               cc->configuration.protocol_family ? cc->configuration.protocol_family : "any",
-               cc->configuration.role);
-=======
     if (load_server_config(qd, &cc->configuration, entity) != QD_ERROR_NONE) {
         qd_log(cm->log_source, QD_LOG_ERROR, "Unable to create config connector: %s", qd_error_message());
         qd_config_connector_free(cc);
         return 0;
->>>>>>> 620d779a
-    }
     DEQ_ITEM_INIT(cc);
-
     DEQ_INSERT_TAIL(cm->config_connectors, cc);
-    qd_log(cm->log_source, QD_LOG_INFO, "Configured Connector: %s:%s role=%s, name=%s",
-           cc->configuration.host, cc->configuration.port, cc->configuration.role,
-           cc->configuration.name ? cc->configuration.name : "<none>");
+    qd_log(cm->log_source, QD_LOG_INFO, "Configured Connector: %s:%s proto=%s role=%s",
+           cc->configuration.host, cc->configuration.port,
+           cc->configuration.protocol_family ? cc->configuration.protocol_family : "any",
+           cc->configuration.role);
+    }
 
     return cc;
 }
